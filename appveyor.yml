image:
- Visual Studio 2017

stack: python 3

environment:
  PY_DIR: C:\Python36-x64
  AWS_ACCESS_KEY_ID:
    secure: 41Lh3mnlU+lVcr5eX3bTgmsKqcebacVgDOww7zb0r4E=
  AWS_SECRET_ACCESS_KEY:
    secure: jeVYQ02OTywaENrIcWvoZg+YzGnhiluCDes/kaJE4NeVIZqjlipFt5yXxCct9S5w
  PYPI_PASSWORD:
    secure: iwHCe7zJP1fu+Jv03MC+ArVwcbANHouo7xvXkJvqXPQ=
  GITHUB_TOKEN:
    secure: LrDw5C81iZpUPzP6fbzej6tzZvu59lQSXHPsYvx9DmG+LQXOewUdh4c460Jn1GC/

clone_depth: 3

build: off

init:
  - cmd: set PATH=%PY_DIR%;%PY_DIR%\Scripts;C:\Program Files\Java\jdk1.8.0\bin;%APPVEYOR_BUILD_FOLDER%\installed64\lib;%APPVEYOR_BUILD_FOLDER%\installed32\lib;%PATH%
  - cmd: set CNC_INSTALL_CNCA0_CNCB0_PORTS="YES"
  - cmd: set JAVA_HOME=C:\Program Files\Java\jdk1.8.0
  - cmd: set BRAINFLOW_VERSION=%APPVEYOR_REPO_TAG_NAME%

install:
  # install emulator for cyton
  - pip install %APPVEYOR_BUILD_FOLDER%\emulator\
  - cd %APPVEYOR_BUILD_FOLDER% && %APPVEYOR_BUILD_FOLDER%\emulator\brainflow_emulator\com0com\certmgr.exe  /add %APPVEYOR_BUILD_FOLDER%\emulator\brainflow_emulator\com0com\com0com.cer /s /r localMachine root
  - cd %APPVEYOR_BUILD_FOLDER% && %APPVEYOR_BUILD_FOLDER%\emulator\brainflow_emulator\com0com\certmgr.exe /add %APPVEYOR_BUILD_FOLDER%\emulator\brainflow_emulator\com0com\com0com.cer /s /r localMachine trustedpublisher
  # build mock for ganglion
  - mkdir %APPVEYOR_BUILD_FOLDER%\GanglionBLEAPI\Mock\build
  - cd  %APPVEYOR_BUILD_FOLDER%\GanglionBLEAPI\Mock\build
  - cmake -G "Visual Studio 15 2017 Win64" -DCMAKE_SYSTEM_VERSION=8.1 ..
  - cmake --build . --config Release > ganglion_mock_build64_stdout.txt
  # compile brainflow for 32 and 64
  - mkdir %APPVEYOR_BUILD_FOLDER%\build32 && cd %APPVEYOR_BUILD_FOLDER%\build32 && cmake -G "Visual Studio 15 2017" -DCMAKE_SYSTEM_VERSION=8.1 -DCMAKE_INSTALL_PREFIX=..\installed32\ .. && cmake --build . --target install --config Release > brainflow_build32_stdout.txt
  - mkdir %APPVEYOR_BUILD_FOLDER%\build64 && cd %APPVEYOR_BUILD_FOLDER%\build64 && cmake -G "Visual Studio 15 2017 Win64" -DCMAKE_SYSTEM_VERSION=8.1 -DCMAKE_INSTALL_PREFIX=..\installed64\ .. && cmake --build . --target install --config Release > brainflow_build64_stdout.txt
  # store real ganglion libs libraries in compiled folder
  - cp %APPVEYOR_BUILD_FOLDER%\installed64\lib\GanglionLibNative64.dll  %APPVEYOR_BUILD_FOLDER%\compiled\GanglionLibNative64.dll
  - cp %APPVEYOR_BUILD_FOLDER%\installed32\lib\GanglionLibNative32.dll  %APPVEYOR_BUILD_FOLDER%\compiled\GanglionLibNative32.dll
  # replace real ganglion libs by mocks
  - cp %APPVEYOR_BUILD_FOLDER%\GanglionBLEAPI\Mock\compiled\Release\GanglionLibNative64.dll %APPVEYOR_BUILD_FOLDER%\python-package\brainflow\lib\GanglionLibNative64.dll
  - cp %APPVEYOR_BUILD_FOLDER%\GanglionBLEAPI\Mock\compiled\Release\GanglionLibNative64.dll %APPVEYOR_BUILD_FOLDER%\installed64\lib\GanglionLibNative64.dll
  - cp %APPVEYOR_BUILD_FOLDER%\GanglionBLEAPI\Mock\compiled\Release\GanglionLibNative64.dll %APPVEYOR_BUILD_FOLDER%\java-package\brainflow\src\main\resources\GanglionLibNative64.dll
  # install python package
  - pip install %APPVEYOR_BUILD_FOLDER%\python-package\ 
  # build cpp
  - mkdir %APPVEYOR_BUILD_FOLDER%\tests\cpp\build && cd %APPVEYOR_BUILD_FOLDER%\tests\cpp\build && cmake -G "Visual Studio 15 2017 Win64" -DCMAKE_SYSTEM_VERSION=8.1 -DCMAKE_PREFIX_PATH=%APPVEYOR_BUILD_FOLDER%\installed64\ .. && cmake --build . --config Release > cpp_test_build64_stdout.txt
  - mkdir %APPVEYOR_BUILD_FOLDER%\tests\cpp\build32 && cd %APPVEYOR_BUILD_FOLDER%\tests\cpp\build32 && cmake -G "Visual Studio 15 2017" -DCMAKE_SYSTEM_VERSION=8.1 -DCMAKE_PREFIX_PATH=%APPVEYOR_BUILD_FOLDER%\installed32\ .. && cmake --build . --config Release > cpp_test_build32_stdout.txt
  # mvn package for java
  - cd %APPVEYOR_BUILD_FOLDER%\java-package\brainflow && mvn package > maven_package_stdout.txt && cd ..\..\tests\java && javac -classpath ..\..\java-package\brainflow\target\brainflow-jar-with-dependencies.jar BrainFlowTest.java

test_script:
  # tests for cyton
  - python %APPVEYOR_BUILD_FOLDER%\emulator\brainflow_emulator\cyton_windows.py python %APPVEYOR_BUILD_FOLDER%\tests\python\brainflow_get_data.py --log --board 0 --port
  - python %APPVEYOR_BUILD_FOLDER%\emulator\brainflow_emulator\cyton_windows.py %APPVEYOR_BUILD_FOLDER%\tests\cpp\build\Release\test_get_data.exe 0
  - python %APPVEYOR_BUILD_FOLDER%\emulator\brainflow_emulator\cyton_windows.py %APPVEYOR_BUILD_FOLDER%\tests\cpp\build32\Release\test_get_data.exe 0
  # tests for ganglion
  - python %APPVEYOR_BUILD_FOLDER%\tests\python\brainflow_get_data.py --log --board 1 --port e6:73:73:18:09:b1
  - echo "stub text to dont start command with special character" && %APPVEYOR_BUILD_FOLDER%\tests\cpp\build\Release\test_get_data.exe 1 e6:73:73:18:09:b1
  # tests for synthetic
  - python %APPVEYOR_BUILD_FOLDER%\tests\python\brainflow_get_data.py --log --board -1 --port "smth"
  - echo "stub text to dont start command with special character" && %APPVEYOR_BUILD_FOLDER%\tests\cpp\build\Release\test_get_data.exe -1 "smth"
  # tests for cyton daisy
  - python %APPVEYOR_BUILD_FOLDER%\emulator\brainflow_emulator\cyton_windows.py python %APPVEYOR_BUILD_FOLDER%\tests\python\brainflow_get_data.py --log --board 2 --port
  - python %APPVEYOR_BUILD_FOLDER%\emulator\brainflow_emulator\cyton_windows.py %APPVEYOR_BUILD_FOLDER%\tests\cpp\build\Release\test_get_data.exe 2

# replace mocked libraries by real libs
after_test:
  - cp %APPVEYOR_BUILD_FOLDER%\compiled\GanglionLibNative64.dll %APPVEYOR_BUILD_FOLDER%\python-package\brainflow\lib\GanglionLibNative64.dll
  - cp %APPVEYOR_BUILD_FOLDER%\compiled\GanglionLibNative64.dll %APPVEYOR_BUILD_FOLDER%\java-package\brainflow\src\main\resources\GanglionLibNative64.dll

<<<<<<< HEAD
# deploy only from openbci's fork
# deploy_script:
#   - python -m pip install wheel > wheel_install.txt
#   - python -m pip install twine > twine_install.txt
#   - python -m pip install awscli > awscli_install.txt
#   # upload to S3 in all cases, we will always be able to download libs
#   - aws s3 cp %APPVEYOR_BUILD_FOLDER%\installed32\inc\ s3://brainflow-artifacts/%APPVEYOR_REPO_COMMIT%/inc --recursive
#   - aws s3 cp %APPVEYOR_BUILD_FOLDER%\installed32\lib\ s3://brainflow-artifacts/%APPVEYOR_REPO_COMMIT%/lib32 --recursive
#   - aws s3 cp %APPVEYOR_BUILD_FOLDER%\installed64\lib\ s3://brainflow-artifacts/%APPVEYOR_REPO_COMMIT%/lib64 --recursive
#   # download files from travis using S3 create package and publish it
#   - ps: >-
#       If ($env:APPVEYOR_REPO_TAG -eq "true" -And $env:APPVEYOR_REPO_BRANCH -eq "master") {
#         # wait 30 minutes or until mac and linux binaries appear in s3
#         $lin = $false;
#         $osx = $false;
#         for ($i=0; $i -lt 30; $i++) {
#           aws s3 ls s3://brainflow-artifacts/$env:APPVEYOR_REPO_COMMIT/linux_success;
#           $lin = $?;
#           aws s3 ls s3://brainflow-artifacts/$env:APPVEYOR_REPO_COMMIT/osx_success;
#           $osx = $?
#           if($lin -and $osx) {break}
#           Start-Sleep -s 60;
#           echo "not found"
#         }
#         If ($lin -and $osx) {
#           write-output "Binaries found - running deployment"
#           New-Item $env:APPVEYOR_BUILD_FOLDER\linux -itemtype directory
#           New-Item $env:APPVEYOR_BUILD_FOLDER\osx -itemtype directory
#           aws s3 cp s3://brainflow-artifacts/$env:APPVEYOR_REPO_COMMIT/linux/ $env:APPVEYOR_BUILD_FOLDER\linux\ --recursive
#           aws s3 cp s3://brainflow-artifacts/$env:APPVEYOR_REPO_COMMIT/osx/ $env:APPVEYOR_BUILD_FOLDER\osx\ --recursive
#           Copy-Item "$env:APPVEYOR_BUILD_FOLDER\linux\*" -Destination "$env:APPVEYOR_BUILD_FOLDER\python-package\brainflow\lib" -Recurse
#           Copy-Item "$env:APPVEYOR_BUILD_FOLDER\osx\*" -Destination "$env:APPVEYOR_BUILD_FOLDER\python-package\brainflow\lib" -Recurse
#           ls $env:APPVEYOR_BUILD_FOLDER\python-package\brainflow\lib
#           cd $env:APPVEYOR_BUILD_FOLDER\python-package
#           python setup.py sdist bdist_wheel
#           twine upload --skip-existing dist/*.whl --user OpenBCI --password $env:PYPI_PASSWORD
#         }
#         Else {
#           write-output "Failed to wait for mac and linux libs"
#         }
#       } Else {
#         write-output "Skip deployment for non tag"
#       }
=======
deploy_script:
  - python -m pip install wheel > wheel_install.txt
  - python -m pip install twine > twine_install.txt
  - python -m pip install awscli > awscli_install.txt
  # upload to S3 in all cases, we will always be able to download libs
  - aws s3 cp %APPVEYOR_BUILD_FOLDER%\installed32\inc\ s3://brainflow-artifacts/%APPVEYOR_REPO_COMMIT%/inc --recursive
  - aws s3 cp %APPVEYOR_BUILD_FOLDER%\installed32\lib\ s3://brainflow-artifacts/%APPVEYOR_REPO_COMMIT%/lib32 --recursive
  - aws s3 cp %APPVEYOR_BUILD_FOLDER%\installed64\lib\ s3://brainflow-artifacts/%APPVEYOR_REPO_COMMIT%/lib64 --recursive
  # download files from travis using S3 create package and publish it
  - ps: >-
      If ($env:APPVEYOR_REPO_TAG -eq "true" -And $env:APPVEYOR_REPO_BRANCH -eq "master") {
        # wait 30 minutes or until mac and linux binaries appear in s3
        $lin = $false;
        $osx = $false;
        for ($i=0; $i -lt 30; $i++) {
          aws s3 ls s3://brainflow-artifacts/$env:APPVEYOR_REPO_COMMIT/linux_success;
          $lin = $?;
          aws s3 ls s3://brainflow-artifacts/$env:APPVEYOR_REPO_COMMIT/osx_success;
          $osx = $?
          if($lin -and $osx) {break}
          Start-Sleep -s 60;
          echo "not found"
        }
        If ($lin -and $osx) {
          write-output "Binaries found - running deployment"
          New-Item $env:APPVEYOR_BUILD_FOLDER\linux -itemtype directory
          New-Item $env:APPVEYOR_BUILD_FOLDER\osx -itemtype directory
          aws s3 cp s3://brainflow-artifacts/$env:APPVEYOR_REPO_COMMIT/linux/ $env:APPVEYOR_BUILD_FOLDER\linux\ --recursive
          aws s3 cp s3://brainflow-artifacts/$env:APPVEYOR_REPO_COMMIT/osx/ $env:APPVEYOR_BUILD_FOLDER\osx\ --recursive
          Copy-Item "$env:APPVEYOR_BUILD_FOLDER\linux\*" -Destination "$env:APPVEYOR_BUILD_FOLDER\python-package\brainflow\lib" -Recurse
          Copy-Item "$env:APPVEYOR_BUILD_FOLDER\osx\*" -Destination "$env:APPVEYOR_BUILD_FOLDER\python-package\brainflow\lib" -Recurse
          ls $env:APPVEYOR_BUILD_FOLDER\python-package\brainflow\lib
          cd $env:APPVEYOR_BUILD_FOLDER\python-package
          python setup.py sdist bdist_wheel
          twine upload --skip-existing dist/*.whl --user OpenBCI --password $env:PYPI_PASSWORD
          cd $env:APPVEYOR_BUILD_FOLDER\java-package\brainflow
          mvn package > mvn_final_stdout.txt
          cd $env:APPVEYOR_BUILD_FOLDER\tools
          .\github-release.exe release --user OpenBCI --repo brainflow --tag $env:APPVEYOR_REPO_TAG_NAME
          .\github-release.exe upload --user OpenBCI --repo brainflow --tag $env:APPVEYOR_REPO_TAG_NAME --name brainflow.jar --file $env:APPVEYOR_BUILD_FOLDER\java-package\brainflow\target\brainflow.jar
          .\github-release.exe upload --user OpenBCI --repo brainflow --tag $env:APPVEYOR_REPO_TAG_NAME --name brainflow-jar-with-dependencies.jar --file $env:APPVEYOR_BUILD_FOLDER\java-package\brainflow\target\brainflow-jar-with-dependencies.jar
        }
        Else {
          write-output "Failed to wait for mac and linux libs"
        }
      } Else {
        write-output "Skip deployment for non tag"
      }
>>>>>>> d27d5291

on_finish:
  - appveyor PushArtifact %APPVEYOR_BUILD_FOLDER%\build32\brainflow_build32_stdout.txt
  - appveyor PushArtifact %APPVEYOR_BUILD_FOLDER%\build64\brainflow_build64_stdout.txt
  - appveyor PushArtifact %APPVEYOR_BUILD_FOLDER%\GanglionBLEAPI\Mock\build\ganglion_mock_build64_stdout.txt
  - appveyor PushArtifact %APPVEYOR_BUILD_FOLDER%\java-package\brainflow\maven_package_stdout.txt

notifications:
  - provider: Email
    to:
      - '{{commitAuthorEmail}}'
    on_build_success: false
    on_build_failure: true
    on_build_status_changed: true<|MERGE_RESOLUTION|>--- conflicted
+++ resolved
@@ -72,8 +72,6 @@
   - cp %APPVEYOR_BUILD_FOLDER%\compiled\GanglionLibNative64.dll %APPVEYOR_BUILD_FOLDER%\python-package\brainflow\lib\GanglionLibNative64.dll
   - cp %APPVEYOR_BUILD_FOLDER%\compiled\GanglionLibNative64.dll %APPVEYOR_BUILD_FOLDER%\java-package\brainflow\src\main\resources\GanglionLibNative64.dll
 
-<<<<<<< HEAD
-# deploy only from openbci's fork
 # deploy_script:
 #   - python -m pip install wheel > wheel_install.txt
 #   - python -m pip install twine > twine_install.txt
@@ -109,6 +107,12 @@
 #           cd $env:APPVEYOR_BUILD_FOLDER\python-package
 #           python setup.py sdist bdist_wheel
 #           twine upload --skip-existing dist/*.whl --user OpenBCI --password $env:PYPI_PASSWORD
+#           cd $env:APPVEYOR_BUILD_FOLDER\java-package\brainflow
+#           mvn package > mvn_final_stdout.txt
+#           cd $env:APPVEYOR_BUILD_FOLDER\tools
+#           .\github-release.exe release --user OpenBCI --repo brainflow --tag $env:APPVEYOR_REPO_TAG_NAME
+#           .\github-release.exe upload --user OpenBCI --repo brainflow --tag $env:APPVEYOR_REPO_TAG_NAME --name brainflow.jar --file $env:APPVEYOR_BUILD_FOLDER\java-package\brainflow\target\brainflow.jar
+#           .\github-release.exe upload --user OpenBCI --repo brainflow --tag $env:APPVEYOR_REPO_TAG_NAME --name brainflow-jar-with-dependencies.jar --file $env:APPVEYOR_BUILD_FOLDER\java-package\brainflow\target\brainflow-jar-with-dependencies.jar
 #         }
 #         Else {
 #           write-output "Failed to wait for mac and linux libs"
@@ -116,56 +120,6 @@
 #       } Else {
 #         write-output "Skip deployment for non tag"
 #       }
-=======
-deploy_script:
-  - python -m pip install wheel > wheel_install.txt
-  - python -m pip install twine > twine_install.txt
-  - python -m pip install awscli > awscli_install.txt
-  # upload to S3 in all cases, we will always be able to download libs
-  - aws s3 cp %APPVEYOR_BUILD_FOLDER%\installed32\inc\ s3://brainflow-artifacts/%APPVEYOR_REPO_COMMIT%/inc --recursive
-  - aws s3 cp %APPVEYOR_BUILD_FOLDER%\installed32\lib\ s3://brainflow-artifacts/%APPVEYOR_REPO_COMMIT%/lib32 --recursive
-  - aws s3 cp %APPVEYOR_BUILD_FOLDER%\installed64\lib\ s3://brainflow-artifacts/%APPVEYOR_REPO_COMMIT%/lib64 --recursive
-  # download files from travis using S3 create package and publish it
-  - ps: >-
-      If ($env:APPVEYOR_REPO_TAG -eq "true" -And $env:APPVEYOR_REPO_BRANCH -eq "master") {
-        # wait 30 minutes or until mac and linux binaries appear in s3
-        $lin = $false;
-        $osx = $false;
-        for ($i=0; $i -lt 30; $i++) {
-          aws s3 ls s3://brainflow-artifacts/$env:APPVEYOR_REPO_COMMIT/linux_success;
-          $lin = $?;
-          aws s3 ls s3://brainflow-artifacts/$env:APPVEYOR_REPO_COMMIT/osx_success;
-          $osx = $?
-          if($lin -and $osx) {break}
-          Start-Sleep -s 60;
-          echo "not found"
-        }
-        If ($lin -and $osx) {
-          write-output "Binaries found - running deployment"
-          New-Item $env:APPVEYOR_BUILD_FOLDER\linux -itemtype directory
-          New-Item $env:APPVEYOR_BUILD_FOLDER\osx -itemtype directory
-          aws s3 cp s3://brainflow-artifacts/$env:APPVEYOR_REPO_COMMIT/linux/ $env:APPVEYOR_BUILD_FOLDER\linux\ --recursive
-          aws s3 cp s3://brainflow-artifacts/$env:APPVEYOR_REPO_COMMIT/osx/ $env:APPVEYOR_BUILD_FOLDER\osx\ --recursive
-          Copy-Item "$env:APPVEYOR_BUILD_FOLDER\linux\*" -Destination "$env:APPVEYOR_BUILD_FOLDER\python-package\brainflow\lib" -Recurse
-          Copy-Item "$env:APPVEYOR_BUILD_FOLDER\osx\*" -Destination "$env:APPVEYOR_BUILD_FOLDER\python-package\brainflow\lib" -Recurse
-          ls $env:APPVEYOR_BUILD_FOLDER\python-package\brainflow\lib
-          cd $env:APPVEYOR_BUILD_FOLDER\python-package
-          python setup.py sdist bdist_wheel
-          twine upload --skip-existing dist/*.whl --user OpenBCI --password $env:PYPI_PASSWORD
-          cd $env:APPVEYOR_BUILD_FOLDER\java-package\brainflow
-          mvn package > mvn_final_stdout.txt
-          cd $env:APPVEYOR_BUILD_FOLDER\tools
-          .\github-release.exe release --user OpenBCI --repo brainflow --tag $env:APPVEYOR_REPO_TAG_NAME
-          .\github-release.exe upload --user OpenBCI --repo brainflow --tag $env:APPVEYOR_REPO_TAG_NAME --name brainflow.jar --file $env:APPVEYOR_BUILD_FOLDER\java-package\brainflow\target\brainflow.jar
-          .\github-release.exe upload --user OpenBCI --repo brainflow --tag $env:APPVEYOR_REPO_TAG_NAME --name brainflow-jar-with-dependencies.jar --file $env:APPVEYOR_BUILD_FOLDER\java-package\brainflow\target\brainflow-jar-with-dependencies.jar
-        }
-        Else {
-          write-output "Failed to wait for mac and linux libs"
-        }
-      } Else {
-        write-output "Skip deployment for non tag"
-      }
->>>>>>> d27d5291
 
 on_finish:
   - appveyor PushArtifact %APPVEYOR_BUILD_FOLDER%\build32\brainflow_build32_stdout.txt
