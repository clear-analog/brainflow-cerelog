--- conflicted
+++ resolved
@@ -172,8 +172,6 @@
   - cd $TRAVIS_BUILD_DIR/java-package/brainflow && mvn exec:java -Dexec.mainClass="brainflow.examples.SignalFiltering"
   - cd $TRAVIS_BUILD_DIR/java-package/brainflow && mvn exec:java -Dexec.mainClass="brainflow.examples.Transforms"
 
-
-<<<<<<< HEAD
 # after_success:
 #   - sudo -H pip3 install awscli
 #   # push libraries from docker!
@@ -183,25 +181,12 @@
 #   - if [ "$TRAVIS_OS_NAME" = "osx" ]; then
 #       aws s3 cp $TRAVIS_BUILD_DIR/installed/lib/ s3://brainflow/$TRAVIS_COMMIT/$TRAVIS_OS_NAME --recursive ;
 #     fi
+#  # push results of static analyzer
+#  - if [ "$TRAVIS_OS_NAME" = "linux" ]; then
+#      aws s3 cp $TRAVIS_BUILD_DIR/report s3://brainflow-artifacts/$TRAVIS_COMMIT/report --recursive ;
+#    fi
 #   # notify that everything is ok
 #   - echo success > ${TRAVIS_OS_NAME}_success && aws s3 cp ${TRAVIS_OS_NAME}_success s3://brainflow/$TRAVIS_COMMIT/
-=======
-after_success:
-  - sudo -H pip3 install awscli
-  # push libraries from docker!
-  - if [ "$TRAVIS_OS_NAME" = "linux" ]; then
-      aws s3 cp $TRAVIS_BUILD_DIR/installed_docker/lib/ s3://brainflow-artifacts/$TRAVIS_COMMIT/$TRAVIS_OS_NAME --recursive ;
-    fi
-  # push results of static analyzer
-  - if [ "$TRAVIS_OS_NAME" = "linux" ]; then
-      aws s3 cp $TRAVIS_BUILD_DIR/report s3://brainflow-artifacts/$TRAVIS_COMMIT/report --recursive ;
-    fi
-  - if [ "$TRAVIS_OS_NAME" = "osx" ]; then
-      aws s3 cp $TRAVIS_BUILD_DIR/installed/lib/ s3://brainflow-artifacts/$TRAVIS_COMMIT/$TRAVIS_OS_NAME --recursive ;
-    fi
-  # notify that everything is ok
-  - echo success > ${TRAVIS_OS_NAME}_success && aws s3 cp ${TRAVIS_OS_NAME}_success s3://brainflow-artifacts/$TRAVIS_COMMIT/
->>>>>>> edbff40f
 
 # after_failure:
 #   # notify Appveyor of travis test failure
