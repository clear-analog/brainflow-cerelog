#ifndef BOARDCONTROLLER
#define BOARDCONTROLLER

#ifdef _WIN32
#define SHARED_EXPORT __declspec(dllexport)
#else
#define SHARED_EXPORT
#endif

typedef enum
{
    STATUS_OK = 0,
    PORT_ALREADY_OPEN_ERROR,
    UNABLE_TO_OPEN_PORT_ERROR,
    SET_PORT_ERROR,
    BOARD_WRITE_ERROR,
    INCOMMING_MSG_ERROR,
    INITIAL_MSG_ERROR,
    BOARD_NOT_READY_ERROR,
    STREAM_ALREADY_RUN_ERROR,
    INVALID_BUFFER_SIZE_ERROR,
    STREAM_THREAD_ERROR,
    STREAM_THREAD_IS_NOT_RUNNING,
    EMPTY_BUFFER_ERROR,
    INVALID_ARGUMENTS_ERROR,
    UNSUPPORTED_BOARD_ERROR,
    BOARD_NOT_CREATED_ERROR,
    ANOTHER_BOARD_IS_CREATED_ERROR,
    GENERAL_ERROR,
    SYNC_TIMEOUT_ERROR
} CustomExitCodes;

typedef enum
{
<<<<<<< HEAD
    CYTON_BOARD = 0,
    GANGLION_BOARD = 1
=======
    CYTON_BOARD = 0
>>>>>>> 17df53b8
} BoardIds;

#ifdef __cplusplus
extern "C"
{
#endif
    SHARED_EXPORT int prepare_session (int board_id, char *port_name);
    SHARED_EXPORT int start_stream (int buffer_size);
    SHARED_EXPORT int stop_stream ();
    SHARED_EXPORT int release_session ();
    SHARED_EXPORT int get_current_board_data (
        int num_samples, float *data_buf, double *ts_buf, int *returned_samples);
    SHARED_EXPORT int get_board_data_count (int *result);
    SHARED_EXPORT int get_board_data (int data_count, float *data_buf, double *ts_buf);
    SHARED_EXPORT int set_log_level (int log_level);
#ifdef __cplusplus
}
#endif

#endif<|MERGE_RESOLUTION|>--- conflicted
+++ resolved
@@ -24,20 +24,12 @@
     EMPTY_BUFFER_ERROR,
     INVALID_ARGUMENTS_ERROR,
     UNSUPPORTED_BOARD_ERROR,
-    BOARD_NOT_CREATED_ERROR,
-    ANOTHER_BOARD_IS_CREATED_ERROR,
-    GENERAL_ERROR,
-    SYNC_TIMEOUT_ERROR
+    BOARD_NOT_CREATED_ERROR
 } CustomExitCodes;
 
 typedef enum
 {
-<<<<<<< HEAD
-    CYTON_BOARD = 0,
-    GANGLION_BOARD = 1
-=======
     CYTON_BOARD = 0
->>>>>>> 17df53b8
 } BoardIds;
 
 #ifdef __cplusplus
