#ifndef SERIAL
#define SERIAL

#ifdef _WIN32
#include <windows.h>
#else
#include <termios.h>
#include <unistd.h>
#endif
#include <stdlib.h>
#include <string.h>

<<<<<<< HEAD
#ifdef _WIN32
inline bool is_port_open (HANDLE port_descriptor)
{
    return (port_descriptor != NULL);
}
=======
>>>>>>> ac138348

enum SerialExitCodes
{
<<<<<<< HEAD
    *port_descriptor =
        CreateFile (port_name, GENERIC_READ | GENERIC_WRITE, 0, NULL, OPEN_EXISTING, 0, NULL);
    if (port_descriptor == INVALID_HANDLE_VALUE)
        return -1;
    return 0;
}
=======
    OK = 0,
    OPEN_PORT_ERROR = -1,
    GET_PORT_STATE_ERROR = -2,
    SET_PORT_STATE_ERROR = -3,
    SET_TIMEOUT_ERROR = -4,
    CLOSE_ERROR = -5
};
>>>>>>> ac138348

class Serial
{
<<<<<<< HEAD
    DCB dcb_serial_params = {0};
    COMMTIMEOUTS timeouts = {0};
    dcb_serial_params.DCBlength = sizeof (dcb_serial_params);
    if (GetCommState (port_descriptor, &dcb_serial_params) == 0)
    {
=======
>>>>>>> ac138348

public:
    Serial (const char *port_name);
    ~Serial ()
    {
        close_serial_port ();
    }

    int open_serial_port ();
    bool is_port_open ();
    int set_serial_port_settings ();
    int read_from_serial_port (void *bytes_to_read, int size);
    int send_to_serial_port (const void *message);
    int close_serial_port ();
    char *get_port_name ()
    {
        return port_name;
    }
<<<<<<< HEAD
    return 0;
}

inline int read_from_serial_port (HANDLE port_descriptor, void *b, int size)
{
    DWORD readed;
    if (!ReadFile (port_descriptor, b, size, &readed, NULL))
        return 0;
    return (int)readed;
}

// force one byte
inline int send_to_serial_port (const void *message, HANDLE port_descriptor)
{
    DWORD bytes_written;
    if (!WriteFile (port_descriptor, message, 1, &bytes_written, NULL))
        return 0;
    return 1;
}

inline int close_serial_port (HANDLE port_descriptor)
{
    CloseHandle (port_descriptor);
    return 0;
}
#else
inline bool is_port_open (int port_descriptor)
{
    return (port_descriptor > 0);
}

inline int open_serial_port (char *port_name, int *port_descriptor)
{
    int flags = O_RDWR | O_NOCTTY;
    *port_descriptor = open (port_name, flags);
    if (*port_descriptor < 0)
        return -1;
    return 0;
}

inline int set_serial_port_settings (int port_descriptor)
{
    struct termios port_settings;
    memset (&port_settings, 0, sizeof (port_settings));

    tcgetattr (port_descriptor, &port_settings);
    cfsetispeed (&port_settings, B115200);
    cfsetospeed (&port_settings, B115200);
    port_settings.c_cflag &= ~PARENB;
    port_settings.c_cflag &= ~CSTOPB;
    port_settings.c_cflag &= ~CSIZE;
    port_settings.c_cflag |= CS8;
    port_settings.c_cflag |= CREAD;
    port_settings.c_cflag |= CLOCAL;
    port_settings.c_cflag |= HUPCL;
    port_settings.c_iflag = IGNPAR;
    port_settings.c_iflag &= ~(ICANON | IXOFF | IXON | IXANY);
    port_settings.c_oflag = 0;
    port_settings.c_lflag = 0;
    // blocking read with timeout 1 sec
    port_settings.c_cc[VMIN] = 0;
    port_settings.c_cc[VTIME] = 10;

    if (tcsetattr (port_descriptor, TCSANOW, &port_settings) != 0)
        return -1;
    tcflush (port_descriptor, TCIOFLUSH);
    return 0;
}

inline int read_from_serial_port (int port_descriptor, void *b, int size)
{
    return read (port_descriptor, b, size);
}

// force sending just one byte
inline int send_to_serial_port (const void *message, int port_descriptor)
{
    int res = write (port_descriptor, message, 1);
    return res;
}

inline int close_serial_port (int port_descriptor)
{
    int res = close (port_descriptor);
    if (res < 0)
        return -1;
    return 0;
}
=======

private:
    char port_name[1024];
#ifdef _WIN32
    HANDLE port_descriptor;
#else
    int port_descriptor;
>>>>>>> ac138348
#endif
};

#endif<|MERGE_RESOLUTION|>--- conflicted
+++ resolved
@@ -10,25 +10,9 @@
 #include <stdlib.h>
 #include <string.h>
 
-<<<<<<< HEAD
-#ifdef _WIN32
-inline bool is_port_open (HANDLE port_descriptor)
-{
-    return (port_descriptor != NULL);
-}
-=======
->>>>>>> ac138348
 
 enum SerialExitCodes
 {
-<<<<<<< HEAD
-    *port_descriptor =
-        CreateFile (port_name, GENERIC_READ | GENERIC_WRITE, 0, NULL, OPEN_EXISTING, 0, NULL);
-    if (port_descriptor == INVALID_HANDLE_VALUE)
-        return -1;
-    return 0;
-}
-=======
     OK = 0,
     OPEN_PORT_ERROR = -1,
     GET_PORT_STATE_ERROR = -2,
@@ -36,18 +20,9 @@
     SET_TIMEOUT_ERROR = -4,
     CLOSE_ERROR = -5
 };
->>>>>>> ac138348
 
 class Serial
 {
-<<<<<<< HEAD
-    DCB dcb_serial_params = {0};
-    COMMTIMEOUTS timeouts = {0};
-    dcb_serial_params.DCBlength = sizeof (dcb_serial_params);
-    if (GetCommState (port_descriptor, &dcb_serial_params) == 0)
-    {
-=======
->>>>>>> ac138348
 
 public:
     Serial (const char *port_name);
@@ -66,96 +41,6 @@
     {
         return port_name;
     }
-<<<<<<< HEAD
-    return 0;
-}
-
-inline int read_from_serial_port (HANDLE port_descriptor, void *b, int size)
-{
-    DWORD readed;
-    if (!ReadFile (port_descriptor, b, size, &readed, NULL))
-        return 0;
-    return (int)readed;
-}
-
-// force one byte
-inline int send_to_serial_port (const void *message, HANDLE port_descriptor)
-{
-    DWORD bytes_written;
-    if (!WriteFile (port_descriptor, message, 1, &bytes_written, NULL))
-        return 0;
-    return 1;
-}
-
-inline int close_serial_port (HANDLE port_descriptor)
-{
-    CloseHandle (port_descriptor);
-    return 0;
-}
-#else
-inline bool is_port_open (int port_descriptor)
-{
-    return (port_descriptor > 0);
-}
-
-inline int open_serial_port (char *port_name, int *port_descriptor)
-{
-    int flags = O_RDWR | O_NOCTTY;
-    *port_descriptor = open (port_name, flags);
-    if (*port_descriptor < 0)
-        return -1;
-    return 0;
-}
-
-inline int set_serial_port_settings (int port_descriptor)
-{
-    struct termios port_settings;
-    memset (&port_settings, 0, sizeof (port_settings));
-
-    tcgetattr (port_descriptor, &port_settings);
-    cfsetispeed (&port_settings, B115200);
-    cfsetospeed (&port_settings, B115200);
-    port_settings.c_cflag &= ~PARENB;
-    port_settings.c_cflag &= ~CSTOPB;
-    port_settings.c_cflag &= ~CSIZE;
-    port_settings.c_cflag |= CS8;
-    port_settings.c_cflag |= CREAD;
-    port_settings.c_cflag |= CLOCAL;
-    port_settings.c_cflag |= HUPCL;
-    port_settings.c_iflag = IGNPAR;
-    port_settings.c_iflag &= ~(ICANON | IXOFF | IXON | IXANY);
-    port_settings.c_oflag = 0;
-    port_settings.c_lflag = 0;
-    // blocking read with timeout 1 sec
-    port_settings.c_cc[VMIN] = 0;
-    port_settings.c_cc[VTIME] = 10;
-
-    if (tcsetattr (port_descriptor, TCSANOW, &port_settings) != 0)
-        return -1;
-    tcflush (port_descriptor, TCIOFLUSH);
-    return 0;
-}
-
-inline int read_from_serial_port (int port_descriptor, void *b, int size)
-{
-    return read (port_descriptor, b, size);
-}
-
-// force sending just one byte
-inline int send_to_serial_port (const void *message, int port_descriptor)
-{
-    int res = write (port_descriptor, message, 1);
-    return res;
-}
-
-inline int close_serial_port (int port_descriptor)
-{
-    int res = close (port_descriptor);
-    if (res < 0)
-        return -1;
-    return 0;
-}
-=======
 
 private:
     char port_name[1024];
@@ -163,7 +48,6 @@
     HANDLE port_descriptor;
 #else
     int port_descriptor;
->>>>>>> ac138348
 #endif
 };
 
